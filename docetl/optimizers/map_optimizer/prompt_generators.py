import json
import random
from typing import Any

from litellm import model_cost
from rich.console import Console

from docetl.optimizers.map_optimizer.utils import generate_and_validate_prompt
from docetl.optimizers.utils import LLMClient
from docetl.utils import count_tokens, extract_jinja_variables, truncate_sample_data


class PromptGenerator:
    def __init__(
        self,
        runner,
        llm_client: LLMClient,
        console: Console,
        config: dict[str, Any],
        max_threads: int,
        is_filter: bool = False,
    ):
        self.llm_client = llm_client
        self.console = console
        self.config = config
        self.max_threads = max_threads
        self.is_filter = is_filter
        self.runner = runner

    def _generate_validator_prompt(
        self,
        op_config: dict[str, Any],
        input_data: list[dict[str, Any]],
        output_data: list[dict[str, Any]],
    ) -> str:
        system_prompt = "You are an AI assistant tasked with creating custom validation prompts for data processing operations. Your goal is to create a prompt that will assess how well the operation performed its intended task."

        variables_in_prompt = extract_jinja_variables(op_config["prompt"])
        variables_in_prompt = [v.replace("input.", "") for v in variables_in_prompt]
        output_keys_not_in_input = [
            k for k in output_data[0].keys() if k not in input_data[0].keys()
        ]

        # Get the model's input context length
        model_input_context_length = model_cost.get(
            self.llm_client.rewrite_agent_model, {}
        ).get("max_input_tokens", 8192)
        # Count tokens in the prompt
        prompt_tokens = count_tokens(
            op_config.get("prompt", "N/A"), self.llm_client.rewrite_agent_model
        )

        # Calculate available tokens for sample data
        available_tokens = (
            model_input_context_length - prompt_tokens - 100
        )  # 100 token buffer

        truncated_output = truncate_sample_data(
            output_data[0],
            available_tokens,
            output_keys_not_in_input + variables_in_prompt,
            self.llm_client.rewrite_agent_model,
        )

        prompt = f"""
        Analyze the following operation and its input/output:

        Operation Name: {op_config['name']}
        Operation Type: {op_config['type']}
        Sample Input & Output: {json.dumps(truncated_output, indent=2)}
        Task Prompt: {op_config.get('prompt', 'N/A')}

        Based on this information, create a custom validator prompt that will assess how well the original task was performed. The prompt should ask 2 specific questions about the quality and completeness (i.e., precision and recall) of the output, such as:
        1. Recall-oriented; if the prompt asks for all instances of a target information, the validator prompt should ask if all instances were found?
        2. Would the output significantly improve if the input was analyzed more carefully?
        3. Is the output format correct and consistent?
        4. Are there any errors or inconsistencies in the extracted information?

        Provide your response as a single string containing the custom validator prompt. The prompt should be tailored to the task and avoid generic criteria.
        """

        parameters = {
            "type": "object",
            "properties": {"validator_prompt": {"type": "string"}},
            "required": ["validator_prompt"],
        }

        response = self.llm_client.generate_rewrite(
            [
                {"role": "user", "content": prompt},
            ],
            system_prompt,
            parameters,
        )
        return json.loads(response.choices[0].message.content)["validator_prompt"]

    def _get_header_extraction_prompt(
        self,
        op_config: dict[str, Any],
        input_data: list[dict[str, Any]],
        split_key: str,
    ) -> tuple[str, dict[str, Any]]:
        """
        Generate a header extraction prompt for a split operation. This prompt will be used to extract the headers from the input data in each chunk.

        Args:
            op_config (dict[str, Any]): The operation configuration.
            input_data (list[dict[str, Any]]): A list of input data samples.
            split_key (str): The key used to split the data.

        Returns:
            str: The header extraction prompt.
        """
        system_prompt = (
            "You are an AI assistant tasked with extracting metadata from documents."
        )
        document = random.choice(input_data)[split_key]
        prompt = f"""Analyze the following document and extract examples of headers along with their levels. The document structure is as follows:

        {document}

        Your task:
        1. Identify different header levels in the document.
        2. Extract at least 1 example of headers for each level you identify.
        3. Describe any patterns you notice in the header formatting (e.g., numbering, indentation, font size, etc.).

        Provide your analysis in the following JSON format:

        {{
        \"header_levels\": [
            {{
            \"level\": 1,
            \"examples\": [\"Example 1\", \"Example 2\", \"Example 3\"],
            \"pattern\": \"Description of the pattern for level 1 headers\"
            }},
            {{
            \"level\": 2,
            \"examples\": [\"Example 1\", \"Example 2\", \"Example 3\"],
            \"pattern\": \"Description of the pattern for level 2 headers\"
            }},
            // Add more levels as needed
        ],
        \"overall_structure\": \"Brief description of the overall header structure and any notable observations\"
        }}

        Ensure that your analysis captures the hierarchical structure of the headers (if any) and any consistent formatting patterns that can be used to identify headers in similar documents. If there are no headers, return an empty list of header levels.
        """

        parameters = {
            "type": "object",
            "properties": {
                "header_levels": {
                    "type": "array",
                    "items": {
                        "type": "object",
                        "properties": {
                            "level": {"type": "integer"},
                            "examples": {
                                "type": "array",
                                "items": {"type": "string"},
                            },
                            "pattern": {"type": "string"},
                        },
                        "required": ["level", "examples", "pattern"],
                        "additionalProperties": False,
                    },
                },
                "overall_structure": {"type": "string"},
            },
            "required": ["header_levels", "overall_structure"],
            "additionalProperties": False,
        }

        response = self.llm_client.generate_rewrite(
            [
                {"role": "user", "content": prompt},
            ],
            system_prompt,
            parameters,
        )
        result = json.loads(response.choices[0].message.content)

        # Check if there are any header levels identified
        if not result["header_levels"]:
            return "", {}

        header_examples = []
        for level in result["header_levels"]:
            for example in level["examples"]:
                header_examples.append(f"- \"{example}\" (level {level['level']})")

        header_extraction_prompt = f"""Analyze the following chunk of a document and extract any headers you see.

        {{{{ input.{split_key}_chunk }}}}

        Examples of headers and their levels based on the document structure:
        {chr(10).join(header_examples)}

        Overall structure: {result["overall_structure"]}

        Provide your analysis as a list of dictionaries, where each dictionary contains a 'header' (string) and 'level' (integer). For example:

        [
            {{"header": "{result['header_levels'][0]['examples'][0]}", "level": {result['header_levels'][0]['level']}}},
            {{"header": "{result['header_levels'][1]['examples'][0] if len(result['header_levels']) > 1 else ''}", "level": {result['header_levels'][1]['level'] if len(result['header_levels']) > 1 else 2}}}
        ]

        Only include headers you find in the text, do not add any that are not present. Use the patterns described for each level to identify headers:
        {chr(10).join([f"Level {level['level']}: {level['pattern']}" for level in result['header_levels']])}
        """
        output_schema = {"headers": "list[{header: string, level: integer}]"}
        return header_extraction_prompt, output_schema

    def _get_improved_prompt(
        self,
        op_config: dict[str, Any],
        assessment: dict[str, Any],
        input_data_sample: list[dict[str, Any]],
    ) -> list[dict[str, Any]]:
        system_prompt = "You are an AI assistant tasked with improving prompts for data processing operations."

        random_sample = random.choice(input_data_sample) if input_data_sample else {}

        prompt = f"""
        Operation Name: {op_config['name']}
        Operation Type: {op_config['type']}
        Current Prompt: {op_config.get('prompt', 'N/A')}

        Input Data Sample:
        {json.dumps(random_sample, indent=2)}

        Use the following feedback to improve the current prompt:
        {json.dumps(assessment['improvements'], indent=2)}

        Improve the current prompt to better handle the input data and produce more accurate results.
        Note: The new prompt should only include the variables present in the current prompt verbatim. Do not introduce any new variables.

        Provide your response in the following format:
        """

        parameters = {
            "type": "object",
            "properties": {
                "new_prompt": {"type": "string"},
            },
            "required": ["new_prompt"],
        }

        response = self.llm_client.generate_rewrite(
            [
                {"role": "user", "content": prompt},
            ],
            system_prompt,
            parameters,
        )
        result = json.loads(response.choices[0].message.content)

        improved_op_config = op_config.copy()
        improved_op_config["prompt"] = result["new_prompt"]
        return [improved_op_config]

    def _get_combine_prompt(
        self,
        op_config: dict[str, Any],
        sample_output: list[dict[str, Any]],
    ) -> tuple[str, bool]:
        """
        Generate a combine prompt for merging chunk results in a map-reduce operation.

        This method creates a prompt that will be used to combine the results from
        processing individual chunks of data in a map-reduce operation. The combine
        prompt is designed to accomplish the original task by merging the outputs
        from various chunks.

        Args:
            op_config (dict[str, Any]): The configuration of the original operation,
                including the original prompt and output schema.
            sample_output (list[dict[str, Any]]): A list of sample outputs from
                processing various chunks. Each item in the list represents the
                output from a single chunk.

        Returns:
            tuple[str, bool]: A tuple containing:
                - A Jinja2 template string that serves as the combine prompt.
                  This prompt will be used to merge the results from individual
                  chunks to produce the final output of the map-reduce operation.
                - A boolean indicating whether the combine operation is associative.

        The method performs the following steps:
        1. Extracts relevant information from the op_config, including the original
           prompt and output schema.
        2. Prepares sample inputs based on the sample_output and the output schema.
        3. Constructs a base prompt that includes the original prompt, output schema,
           and sample inputs.
        4. Uses the LLM to generate a combine prompt based on the base prompt and
           specific guidelines.
        5. Validates the generated prompt to ensure it meets the required format
           and uses the correct variables.
        6. Determines whether the combine operation is associative.

        Note:
            The generated combine prompt is constrained to use only the 'inputs'
            variable, which contains all chunk results. It must be a valid Jinja2
            template and avoid using complex logic or filters.

        Raises:
            Any exceptions raised by the underlying generate_and_validate_prompt
            method, which may include validation errors or LLM-related issues.
        """
        system_prompt = "You are an expert data processing assistant, decomposing a task into subtasks and joining the reults."

        # Prepare sample inputs for the combine prompt
        schema = op_config["output"]["schema"]
        schema_keys = list(schema.keys())
        if self.is_filter:
            schema_keys.append("_short_explanation")

        sample_inputs = json.dumps(
            [{sk: item[sk] for sk in schema_keys} for item in sample_output[:3]],
            indent=2,
        )  # Limit to 3 samples for brevity

        base_prompt = f"""Original prompt (that operates on the full input, not the individual chunks):
        {op_config['prompt']}

        Output schema:
        {json.dumps(op_config['output']['schema'], indent=2)}

        Sample inputs from processing various chunks:
        {sample_inputs}

        Modify the original prompt to be a prompt that will combine these chunk results to accomplish the original task.
        This prompt will be submitted to an LLM, so it must be a valid Jinja2 template, with natural language instructions.

        Guidelines for your prompt template:
        - The only variable you are allowed to use is the `inputs` variable, which contains all chunk results. Each value is a dictionary with the keys {', '.join(schema_keys)}
        - Avoid using filters or complex logic like `do` statements, even though Jinja technically supports it
        - The prompt template must be a valid Jinja2 template
        - You must use the {{{{ inputs }}}} variable somehow, in a for loop. You must access specific keys in each item in the loop.
        - The prompt template must also contain natural language instructions so the LLM knows what to do with the data

        Provide your prompt template as a single string.
        """
        # Add example for combining themes
        base_prompt += """
        Example of a good combine prompt for combining themes:
        ```
        You are tasked with combining themes extracted from different chunks of text.

        Here are the themes extracted from each chunk:
        {% for item in inputs %}
        Themes for chunk {loop.index}:
        {{ item.themes }}
        {% endfor %}

        Analyze all the themes above and create a consolidated list that:
        1. Combines similar or related themes
        2. Preserves unique themes that appear in only one chunk
        3. Prioritizes themes that appear multiple times across chunks
        4. Maintains the original wording where possible

        Provide the final consolidated list of themes, ensuring each theme is distinct and meaningful.
        ```

        Now generate a combine prompt for the current task.
        """

        parameters = {
            "type": "object",
            "properties": {"combine_prompt": {"type": "string"}},
            "required": ["combine_prompt"],
        }

        result = generate_and_validate_prompt(
            self.llm_client,
            base_prompt,
            system_prompt,
            parameters,
            op_config,
            is_metadata=False,
            config=self.config,
            max_threads=self.max_threads,
            console=self.console,
            inclusion_strings=["inputs"],
        )
        combine_prompt = result["combine_prompt"]

        # Confirm with the user that this prompt is good & ask them to edit
        # if self.runner.status:
        #     self.runner.status.stop()

        # combine_prompt = Prompt.ask(
        #     f"Here is the prompt generated for the reduce operation:\n```\n{combine_prompt}\n```\n\nPress enter to confirm, or type in the prompt you would like to use instead.",
        #     default=combine_prompt,
        #     console=self.console,
        # )

        # if self.runner.status:
        #     self.runner.status.start()

        # Determine if the combine operation is associative
        system_prompt_associative = (
            "You are an AI assistant analyzing data processing tasks."
        )
        associative_prompt = f"""
        Given the original task prompt and the combine prompt, determine if the order of combining chunk results matters.

        Original task prompt:
        {op_config['prompt']}

        Output schema:
        {json.dumps(op_config['output']['schema'], indent=2)}

        Sample inputs from processing various chunks:
        {sample_inputs}

        Prompt to combine results of subtasks:
        {combine_prompt}

        Does the order in which we process data matter when combining chunk results? Answer with 'yes' if order matters or 'no' if order doesn't matter.
        Explain your reasoning briefly.

        For example:
        - Merging extracted key-value pairs from documents doesn't require order: combining {{"name": "John", "age": 30}} with {{"city": "New York", "job": "Engineer"}} yields the same result regardless of order
        - Generating a timeline of events requires order: the order of events matters for maintaining chronological accuracy.

        Consider these examples when determining whether the order in which we process data matters.
        """

        parameters_order_matters = {
            "type": "object",
            "properties": {
                "order_matters": {"type": "string", "enum": ["yes", "no"]},
                "explanation": {"type": "string"},
            },
            "required": ["order_matters", "explanation"],
        }

        order_matters_result = generate_and_validate_prompt(
            self.llm_client,
            associative_prompt,
            system_prompt_associative,
            parameters_order_matters,
            op_config,
            is_metadata=False,
            config=self.config,
            max_threads=self.max_threads,
            console=self.console,
        )

        is_associative = order_matters_result["order_matters"] == "no"
        associative_explanation = order_matters_result["explanation"]

        self.console.log("[bold]Associativity Analysis:[/bold]")
        self.console.log(f"Is associative: {'Yes' if is_associative else 'No'}")
        self.console.log(f"Explanation: {associative_explanation}")

        return combine_prompt, is_associative

    def _edit_subprompt_to_reflect_metadata(
        self,
        subprompt: str,
        metadata_schema: dict[str, Any],
        sample_output: list[dict[str, Any]],
    ) -> str:
        # Select only metadata_schema keys from sample_output
        filtered_sample_output = []
        for item in sample_output:
            filtered_item = {key: item[key] for key in metadata_schema if key in item}
            filtered_sample_output.append(filtered_item)

        system_prompt = "You are an AI data processing agent. We have some metadata we can add to every document, and your job is to modify the data processing task prompt to reflect the new metadata."

        prompt = f"""
        Original task prompt:
        {subprompt}

        Sample metadata output (from some docs):
        {json.dumps(filtered_sample_output[:2], indent=2)}

        Edit the original subprompt to incorporate the metadata. The new subprompt should:
        1. Reference the metadata field as `input.metadata` where relevant
        2. Provide guidance on how to use the metadata in the context of the original task
        3. Maintain the original intent and requirements of the subprompt

        Provide the edited subprompt as a single string.
        """

        parameters = {
            "type": "object",
            "properties": {"edited_subprompt": {"type": "string"}},
            "required": ["edited_subprompt"],
        }

        response = self.llm_client.generate_rewrite(
            [
                {"role": "user", "content": prompt},
            ],
            system_prompt,
            parameters,
        )
        result = json.loads(response.choices[0].message.content)

        return result["edited_subprompt"]

    def _get_schema_transform_prompt(
        self,
<<<<<<< HEAD
        op_config: Dict[str, Any],
        parallel_output_schema: Dict[str, Any],
        target_schema: Dict[str, Any],
        sample_output: List[Dict[str, Any]],
=======
        op_config: dict[str, Any],
        parallel_output_schema: dict[str, Any],
        target_schema: dict[str, Any],
        sample_output: list[dict[str, Any]],
>>>>>>> 4cfd3717
    ) -> str:
        """
        Generate a prompt for transforming parallel map output into the target schema.

        Args:
            op_config: Original operation configuration
            parallel_output_schema: Schema produced by parallel map operations
            target_schema: Desired final output schema
            sample_output: Sample output from parallel map operations

        Returns:
            str: Prompt for the reduce operation that transforms schemas
        """
        system_prompt = (
            "You are an AI assistant tasked with transforming data between schemas."
        )

        # Filter sample output to only include parallel output schema keys
        filtered_sample = [
            {k: d[k] for k in parallel_output_schema.keys()} for d in sample_output[:2]
        ]  # Limit to 2 samples for brevity

        missing_keys = set(target_schema.keys()) - set(parallel_output_schema.keys())

        prompt = f"""Original task prompt that operated on the full input:
        {op_config['prompt']}

        Current schema from parallel operations:
        {json.dumps(parallel_output_schema, indent=2)}

        Target schema we need to transform to:
        {json.dumps(target_schema, indent=2)}

        Sample output from parallel operations/input to this transform operation:
        {json.dumps(filtered_sample, indent=2)}

        Keys that need to be synthesized: {list(missing_keys)}

        For example, in a legal document analysis task (where the document key is 'document'), the parallel operations may have extracted specific clauses into separate lists:

        Input schema:
        ```json
        {{
            "indemnification_clauses": ["Company A shall indemnify..."],
            "liability_clauses": ["Neither party shall be liable..."],
            "confidentiality_clauses": ["All information shared..."],
            "term_clauses": ["This agreement shall remain in effect..."]
        }}
        ```

        Target schema:
        ```json
        {{
            "clauses": [
                {{
                    "type": "indemnification",
                    "text": "Company A shall indemnify...",
                    "risk_level": "high"
                }},
                {{
                    "type": "liability",
                    "text": "Neither party shall be liable...",
                    "risk_level": "medium"
                }}
            ]
        }}
        ```

        Create a prompt that will transform the parallel operation output into the target schema.
        The prompt should:
        1. Use the existing data to synthesize the missing keys
        2. Maintain the values of keys that already exist
        3. Follow the original task's intent when synthesizing new values
        4. Include the original prompt as context, so the LLM has context on how to fill out the remaining keys if the parallel operations didn't cover them

        Guidelines:
        - The only variable you can use is 'input', which contains a single result from the parallel operations
        - To reference a key created by the parallel operations, use the 'input.key_name' syntax
        - Also reference the original document like the original prompt did, so the LLM has context on how to fill out the remaining keys if the parallel operations didn't cover them
        - The prompt must be a valid Jinja2 template
        - Explain how to use the existing data to inform the synthesis

        Example of a good transform prompt for the above example:
        ```
        [Insert original task prompt here]

        Here is the document we are working with:
        {{ {{ input.document }} }}

        Here are the extracted clauses:
        - Indemnification clauses: {{ {{ input.indemnification_clauses }} }}
        - Liability clauses: {{ {{ input.liability_clauses }} }}
        - Confidentiality clauses: {{ {{ input.confidentiality_clauses }} }}
        - Term clauses: {{ {{ input.term_clauses }} }}

        Format the output as a list of clause objects with type, text and risk_level fields.
        ```

        Provide your prompt template as a single string.
        """

        parameters = {
            "type": "object",
            "properties": {"transform_prompt": {"type": "string"}},
            "required": ["transform_prompt"],
        }

        result = generate_and_validate_prompt(
            self.llm_client,
            prompt,
            system_prompt,
            parameters,
            op_config,
            is_metadata=True,
            config=self.config,
            max_threads=self.max_threads,
            console=self.console,
            inclusion_strings=["input"],
        )

        return result["transform_prompt"]

    def _get_missing_keys_prompt(
        self,
<<<<<<< HEAD
        op_config: Dict[str, Any],
=======
        op_config: dict[str, Any],
>>>>>>> 4cfd3717
        missing_keys: set[str],
        existing_keys: set[str],
    ) -> str:
        """
        Generate a prompt for synthesizing missing keys in chain plans.

        Args:
            op_config: Original operation configuration
            missing_keys: Set of keys that need to be synthesized
            existing_keys: Set of keys that were already generated by previous chain steps
            sample_output: Unused, kept for interface compatibility

        Returns:
            str: Prompt focused on generating just the missing keys
        """
        system_prompt = "You are an AI assistant tasked with completing missing fields in a data processing task."

        prompt = f"""Original task prompt:
        {op_config['prompt']}

        The chain steps so far will generate these keys:
        {json.dumps({k: op_config['output']['schema'][k] for k in existing_keys}, indent=2)}

        We need to generate these remaining keys:
        {json.dumps({k: op_config['output']['schema'][k] for k in missing_keys}, indent=2)}

        Create a prompt that focuses specifically on generating the missing keys.
        The prompt should:
        1. Use the context from the original task
        2. Reference the existing keys (using input.key_name syntax) to inform the generation of missing keys
        3. Only generate the missing keys, as the existing keys will be merged in later
        4. Maintain consistency with the already generated data

        Guidelines:
        - Reference existing keys using the 'input.key_name' syntax
        - Include any relevant parts of the original prompt that help with generating these specific keys
        - The prompt must be a valid Jinja2 template
        - Focus only on generating the missing keys: {', '.join(missing_keys)}

        Provide your prompt template as a single string.
        """

        parameters = {
            "type": "object",
            "properties": {"synthesis_prompt": {"type": "string"}},
            "required": ["synthesis_prompt"],
        }

        result = generate_and_validate_prompt(
            self.llm_client,
            prompt,
            system_prompt,
            parameters,
            op_config,
            is_metadata=True,
            config=self.config,
            max_threads=self.max_threads,
            console=self.console,
            inclusion_strings=["input"],
        )

        return result["synthesis_prompt"]<|MERGE_RESOLUTION|>--- conflicted
+++ resolved
@@ -505,17 +505,10 @@
 
     def _get_schema_transform_prompt(
         self,
-<<<<<<< HEAD
-        op_config: Dict[str, Any],
-        parallel_output_schema: Dict[str, Any],
-        target_schema: Dict[str, Any],
-        sample_output: List[Dict[str, Any]],
-=======
         op_config: dict[str, Any],
         parallel_output_schema: dict[str, Any],
         target_schema: dict[str, Any],
         sample_output: list[dict[str, Any]],
->>>>>>> 4cfd3717
     ) -> str:
         """
         Generate a prompt for transforming parallel map output into the target schema.
@@ -640,11 +633,7 @@
 
     def _get_missing_keys_prompt(
         self,
-<<<<<<< HEAD
-        op_config: Dict[str, Any],
-=======
         op_config: dict[str, Any],
->>>>>>> 4cfd3717
         missing_keys: set[str],
         existing_keys: set[str],
     ) -> str:
