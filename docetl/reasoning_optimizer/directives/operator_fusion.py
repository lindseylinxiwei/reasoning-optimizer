--- conflicted
+++ resolved
@@ -22,11 +22,7 @@
         default="Combines two sequential operations into a single operation to reduce LLM processing costs by avoiding duplicate document reads and API calls"
     )
     when_to_use: str = Field(
-<<<<<<< HEAD
-        default="When you have two sequential LLM operations processing the same document keys and want to optimize cost by combining them into one operation that performs both tasks"
-=======
-        default="When you have two sequential LLM operations processing the same documents and want to optimize cost by combining them into one operation that performs both tasks. The target operators should be two consecutive operations.  Make sure you specify two operators when choosing this directive."
->>>>>>> 6309a163
+        default="When you have two sequential LLM operations processing the same documents keys and want to optimize cost by combining them into one operation that performs both tasks. The target operators should be two consecutive operations.  Make sure you specify two operators when choosing this directive."
     )
 
     instantiate_schema_type: Type[BaseModel] = Field(
