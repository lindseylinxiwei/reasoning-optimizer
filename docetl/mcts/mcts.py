import json
import math
import os
import time
from copy import deepcopy
from typing import Any, Dict, List, Optional

import litellm
import yaml

from docetl.reasoning_optimizer.directives import (
    ALL_DIRECTIVES,
    Directive,
    get_all_directive_strings,
)
from docetl.reasoning_optimizer.op_descriptions import *

from .acc_comparator import AccuracyComparator
from .Node import Node
from .ParetoFrontier import ParetoFrontier


class ExpandResponseFormat(BaseModel):
    directive: str
    operators: List[str]


class MCTS:
    """
    Monte Carlo Tree Search (MCTS) implementation for DocETL query plan optimization.

    This class implements the four phases of MCTS with Pareto frontier integration:
    1. Selection: Choose the best child using UCB with Pareto value consideration
    2. Expansion: Add new children to the tree
    3. Simulation: Execute a random policy to get a value
    4. Backpropagation: Update node values up the tree

    The MCTS optimizes for both cost and accuracy using the Pareto frontier.
    """

    def __init__(
        self,
        root_yaml_path: str,
        accuracy_comparator: AccuracyComparator,
        available_actions: set[Directive],
        sample_input,
        evaluate_func,
        dataset_stats: str,
        exploration_constant: float = 1.414,
        max_iterations: int = 20,
        max_time: Optional[float] = 600.0,
        expansion_count: int = 6,
        model="gpt-4.1",
    ):
        """
        Initialize the MCTS algorithm with Pareto frontier integration.

        Args:
            root_yaml_path: Path to the initial YAML configuration file
            accuracy_comparator: Comparator for evaluating plan accuracy
            available_actions: List of available actions for expansion
            exploration_constant: UCB exploration constant (default: sqrt(2))
            max_iterations: Maximum number of MCTS iterations
            max_time: Maximum time to run MCTS in seconds (None for no limit)
            sample_input: sample input data
        """
        self.root = Node(root_yaml_path, c=exploration_constant)
        self.available_actions = available_actions
        self.action_rewards = {action: 0.0 for action in available_actions}
        self.action_counts = {action: 0.0 for action in available_actions} # number of times an action has been applied
        self.exploration_constant = exploration_constant
        self.max_iterations = max_iterations
        self.max_time = max_time
        self.iteration_count = 0
        self.expansion_count = expansion_count
        self.start_time = None
        self.model = model
        self.sample_input = sample_input
        self.dataset_stats = dataset_stats
        # Initialize Pareto frontier
        self.pareto_frontier = ParetoFrontier(
            accuracy_comparator, self.action_rewards, evaluate_func
        )
        self.directive_name_to_obj = {
            action.name: action for action in self.available_actions
        }

        # Track iterations without new Pareto optimal plans for early stopping
        self.iterations_without_improvement = 0

        # execute root node and add it to the pareto frontier
        _ = self.simulate(self.root)
        self.root.visits = 1

    def search(self):
        """
        Perform MCTS search to find the optimal query plan.

        Returns:
            Tuple of (best_node, search_statistics)
        """
        self.start_time = time.time()
        self.iteration_count = 0

        print(f"Starting MCTS search with {self.max_iterations} iterations...")
        print(f"Root node cost: ${self.root.cost:.2f}")

        while self.should_continue():
            if self.mcts_iteration():
                self.iteration_count += 1

        # Final statistics
        print(f"\nMCTS search completed!")
        print(f"Total iterations: {self.iteration_count}")
        print(f"Pareto frontier size: {len(self.pareto_frontier)}")
        print(f"Frontier plans: {len(self.pareto_frontier.frontier_plans)}")
        self.pareto_frontier.plot_plans()
        print("pareto frontier yaml files: ")
        for plan in self.pareto_frontier.frontier_plans:
            print(plan.yaml_file_path)

        # Return all frontier plans
        frontier_plans = [
            summary["node"]
            for summary in self.pareto_frontier.get_all_plans_summary()
            if summary["is_frontier"]
        ]

        return frontier_plans

    def mcts_iteration(self):
        """Perform one complete MCTS iteration."""
        # Track if any new Pareto optimal plans are found in this iteration
        found_new_pareto_plan = False

        # 1. Selection: Find the best leaf node
        print("SELECTION")
        leaf = self.select(self.root)
        print("SELECTED NODE: ", leaf.get_id())

        # 2. Expansion: Always attempt to expand the leaf, catch errors
        print("EXPANSION")
        acc_children = []
        # cost_children = []

        has_leaf_acc = 1
        try:
            acc_children = self.expand(leaf, optimize_goal="acc")
        except RuntimeError as e:
            has_leaf_acc = 0

        # has_leaf_cost = 1
        # try:
        #     cost_children = self.expand(leaf, optimize_goal="cost")
        # except RuntimeError as e:
        #     has_leaf_cost= 0

        # 3. Simulation: Run simulations from the leaf
        print("SIMULATION")

        is_frontier_updated = False
        if has_leaf_acc:
            print("HAS LEAF ACC")
            for leaf_acc in acc_children:
                affected_nodes, is_frontier_updated = self.simulate(leaf_acc)
                # Check if any node was added to the frontier (value = 1)
                self.backpropagate(affected_nodes, leaf_acc)

            # if has_leaf_cost:
            #     print("HAS LEAF COST")
            #     for leaf_cost in cost_children:
            #         affected_nodes = self.simulate(leaf_cost)
            #         # Check if any node was added to the frontier (value = 1)
            #         if any(val == 1 for val in affected_nodes.values()):
            #             found_new_pareto_plan = True
            #         self.backpropagate(affected_nodes, leaf_cost)

            # Update counter for early stopping
            if is_frontier_updated:
                self.iterations_without_improvement = 0
            else:
                self.iterations_without_improvement += 1

        self.print_tree_visits_and_values()
        return has_leaf_acc

    def select(self, node: Node) -> Node:
        """
        Select the best child using the Node's best_child method.

        Args:
            node: Starting node for selection

        Returns:
            Selected leaf node
        """
        current = node

        while self.is_fully_explored(current):
            current = current.best_child()

        return current

    # Dummy implementation for now
    def is_action_applicable(self, node: Node, action: Directive) -> bool:
        return True

    def update_pipeline(self, orig_config, new_ops_list, target_ops):
        """
        Update the pipeline configuration with new operations.

        Args:
            orig_config (dict): The original pipeline configuration
            new_ops_list (list): List of new operations to add
            target_ops (list): List of target operation names to replace

        Returns:
            dict: Updated pipeline configuration
        """
        if new_ops_list is not None:
            op_names = [op.get("name") for op in new_ops_list if "name" in op]

        # Update the pipeline steps to use the new operation names
        if "pipeline" in orig_config and "steps" in orig_config["pipeline"]:
            for step in orig_config["pipeline"]["steps"]:
                if "operations" in step:
                    new_ops = []
                    for op in step["operations"]:
                        if op == target_ops[0]:
                            new_ops.extend(op_names)
                    step["operations"] = new_ops

        return orig_config

    def fix_models_azure(self, parsed_yaml):
        def traverse(obj):
            if isinstance(obj, dict):
                for key, value in obj.items():
                    if key == "model" and isinstance(value, str):
                        if not value.startswith("azure"):
                            obj[key] = f"azure/{value}"
                    else:
                        traverse(value)
            elif isinstance(obj, list):
                for item in obj:
                    traverse(item)

        traverse(parsed_yaml)

    def is_fully_explored(self, node: Node) -> bool:
        allowed_children = max(2, 1 + math.floor(math.sqrt(float(node.visits))))
        print(
            "# of children: ",
            len(node.children),
            " allowed_childre: ",
            allowed_children,
        )
        if len(node.children) >= allowed_children:
            return True
        for op in node.parsed_yaml["operations"]:
            op_name = op.get("name")
            print(op_name, len(node.used_actions_acc[op_name]))
            if len(node.used_actions_acc[op_name]) < len(ALL_DIRECTIVES):
                return False
            # if len(node.used_actions_cost[op_name]) < 1: return False
        return True

    def expansion_prompt_acc(self, action_options, input_query) -> str:

        availabel_actions_str = ""
        for item in action_options:
            op_name = item[0]
            action_name = item[1]
            action_str = f"Operator: {op_name}, Rewrite directive: {action_name}\n"
            availabel_actions_str += action_str

        print(availabel_actions_str)

<<<<<<< HEAD
        input_schema = self.dataset_stats
=======
        action_stats = []
        for action in self.available_actions:  
            reward = self.action_rewards.get(action, 0)
            count = self.action_counts.get(action, 0)
            avg_reward = reward / count if count > 0 else "Unknown (never tried)"
            action_stats.append(f"- {action.name}: {count} uses, avg reward: {avg_reward}")
        
        action_stats_str = "\n".join(action_stats)

        print(action_stats_str)

        input_schema = """
        Dataset: contracts_data
        Type: file
        Records loaded: 50
        Input schema:
            document: string (avg: 10993.9 tokens)
            id: string (avg: 22.9 tokens)
            name: string (avg: 27.6 tokens)
        Total tokens: 546,693
        """
>>>>>>> e04da9a4

        user_message = f"""
        I have a set of operations used to process long documents, along with a list of possible rewrite directives aimed at improving the quality of the query result.
        Given a query pipeline made up of these operations, recommend one specific rewrite directive (specify by its name) that would improve accuracy and specify which operators (specify by their names) in the pipeline the directive should be applied to.
        Make sure that your chosen directive is in the provided list of rewrite directives.

        Pipeline:
        Pipelines in DocETL are the core structures that define the flow of data processing. A pipeline consists of five main components: \n
        - Default Model: The language model to use for the pipeline. Limit your choice of model to gpt-4.1-nano, gpt-4o-mini, gpt-4o, gpt-4.1 \n
        - System Prompts: A description of your dataset and the "persona" you'd like the LLM to adopt when analyzing your data. \n
        - Datasets: The input data sources for your pipeline. \n
        - Operators: The processing steps that transform your data. \n
        - Pipeline Specification: The sequence of steps and the output configuration. \n

        Operators:
        Operators form the building blocks of data processing pipelines. Below is the list of operators:
        {op_map.to_string()}\n
        {op_extract.to_string()}\n
        {op_parallel_map.to_string()}\n
        {op_filter.to_string()}\n
        {op_reduce.to_string()}\n
        {op_split.to_string()}\n
        {op_gather.to_string()}\n
        {op_unnest.to_string()}\n
        {op_sample.to_string()}\n
        {op_resolve.to_string()}\n

        Rewrite directives:
        {get_all_directive_strings()}\n

        Your valid choice of operation and rewrite directive combination. Only choose one of these:\n
        {availabel_actions_str}

        Action Performance History:
        Based on previous executions across DIFFERENT query pipelines, here's how each action has performed:\n
        {action_stats_str}

        Note: These statistics come from applying actions to various other query pipelines, not the current one. Use this as general guidance about action effectiveness, but consider that performance may vary significantly for your specific pipeline structure and data.

        Selection Strategy:
        Consider the current query pipeline, which directive can best improve the accuracy.
        Prioritize exploration of untested actions while balancing with exploitation of proven performers:
        - Actions with 0 uses have unknown potential please explore if applicable. Try change model directive if it has not been used. change model is typically useful!
        - Actions with few uses might need more data to be reliable  
        - High average reward indicates good historical performance
        - Consider both immediate improvement and learning about the action space

        Make sure you only choose from the valid choices above and avoid already used combinations.

        Input document schema with token statistics: {input_schema} \n
        Input data sample: {json.dumps(self.sample_input, indent=2)[:5000]} \n
        The original query in YAML format using our operations: {input_query} \n
        """
        return user_message

    def expansion_prompt_cost(self, action_options, input_query) -> str:

        availabel_actions_str = ""
        for item in action_options:
            op_name = item[0]
            action_name = item[1]
            action_str = f"Operator: {op_name}, Rewrite directive: {action_name}\n"
            availabel_actions_str += action_str

        print(availabel_actions_str)

        input_schema = self.dataset_stats

        user_message = f"""
        I have a set of operations used to process long documents, along with a list of possible rewrite directives.
        Given a query pipeline made up of these operations, recommend one specific rewrite directive (specify by its name) that would reduce the cost of the plan and specify which operators (specify by their names) in the pipeline the directive should be applied to.
        Make sure that your chosen directive is in the provided list of rewrite directives.

        Pipeline:
        Pipelines in DocETL are the core structures that define the flow of data processing. A pipeline consists of five main components: \n
        - Default Model: The language model to use for the pipeline. Limit your choice of model to gpt-4.1-nano, gpt-4o-mini, gpt-4o, gpt-4.1 \n
        - System Prompts: A description of your dataset and the "persona" you'd like the LLM to adopt when analyzing your data. \n
        - Datasets: The input data sources for your pipeline. \n
        - Operators: The processing steps that transform your data. \n
        - Pipeline Specification: The sequence of steps and the output configuration. \n

        Operators:
        Operators form the building blocks of data processing pipelines. Below is the list of operators:
        {op_map.to_string()}\n
        {op_extract.to_string()}\n
        {op_parallel_map.to_string()}\n
        {op_filter.to_string()}\n
        {op_reduce.to_string()}\n
        {op_split.to_string()}\n
        {op_gather.to_string()}\n
        {op_unnest.to_string()}\n
        {op_sample.to_string()}\n
        {op_resolve.to_string()}\n

        Rewrite directives:
        {get_all_directive_strings()}\n

        Your valid choice of operation and rewrite directive combination. Only choose one of these:
        {availabel_actions_str}

        Make sure you only choose from the valid choices above and avoid already used combinations.

        Input document schema with token statistics: {input_schema} \n
        Input data sample: {json.dumps(self.sample_input, indent=2)[:5000]} \n
        The original query in YAML format using our operations: {input_query} \n
        """
        return user_message

    def expand(self, node: Node, optimize_goal: str) -> List[Node]:
        """
        Expand a leaf node by adding one new child and return the child.

        Args:
            node: Leaf node to expand
            optimize_goal: The optimization goal, e.g., 'acc' or 'cost'
        Returns:
            The newly created child
        """

        print("INSIDE EXPAND")
        print(node.get_id())

        max_retries = 3
        retry_count = 0

        # Build action options and initial prompt once
        op_list = list(node.op_dict.keys())

        if optimize_goal == "acc":
            action_options = []  # a list of tuple
            for op_name in op_list:
                if op_name in node.used_actions_acc:
                    used_actions = node.used_actions_acc[op_name]
                else:
                    used_actions = set()
                action_space = (
                    set(self.available_actions) - used_actions
                )  # The actions that are not used on this operator
                for action in action_space:
                    action_options.append((op_name, action.name))
            print(action_options)
            if len(action_options) < 1:
                print("NO ACTION FOUND")
                raise RuntimeError(
                    "No applicable action found for expansion. Action space may be exhausted or all actions are inapplicable."
                )
            print("OPTIMIZING ACC:")
            user_message = self.expansion_prompt_acc(
                action_options=action_options, input_query=node.parsed_yaml
            )

        elif optimize_goal == "cost":
            action_options = []
            for op_name in op_list:
                used_actions = node.used_actions_cost[op_name]
                change_model = self.directive_name_to_obj.get("change model")
                if change_model not in used_actions:
                    action_options.append((op_name, "change model"))
            print(action_options)
            print("OPTIMIZING COST:")
            if len(action_options) < 1:
                print("NO ACTION FOUND")
                raise RuntimeError(
                    "No applicable action found for expansion. Action space may be exhausted or all actions are inapplicable."
                )
            user_message = self.expansion_prompt_cost(
                action_options=action_options, input_query=node.parsed_yaml
            )

        # Initialize messages once before retry loop
        messages = [
            {
                "role": "system",
                "content": "You are an expert query optimization agent for document processing pipelines. Your role is to analyze user queries and apply rewrite directives to create more accurate and cost effective execution plans. Your output must follow the structured output format.",
            },
            {"role": "user", "content": user_message},
        ]

        while retry_count < max_retries:

            response = litellm.completion(
                model=self.model,
                messages=messages,
                api_key=os.environ.get("AZURE_API_KEY"),
                api_base=os.environ.get("AZURE_API_BASE"),
                api_version=os.environ.get("AZURE_API_VERSION"),
                azure=True,
                response_format=ExpandResponseFormat,
            )
            reply = response.choices[0].message.content

            try:
                parsed = json.loads(reply)
                directive_name = parsed.get("directive")
                target_op_list = parsed.get("operators")
                print(f"Directive: {directive_name}, Target ops: {target_op_list}")
                messages.append({"role": "assistant", "content": reply})
            except Exception as e:
                print(f"Failed to parse agent response: {e}")
                retry_count += 1
                continue

            # Check if directive is already used for this plan + target ops
            directive = self.directive_name_to_obj.get(directive_name)
            if directive is None:
                print(f"Unknown directive name: {directive_name}")
                retry_count += 1
                continue

            # Check if already used
            already_used = False
            if optimize_goal == "acc":
                for target_op in target_op_list:
                    if directive in node.used_actions_acc[target_op]:
                        already_used = True
                        break
            else:
                for target_op in target_op_list:
                    if directive in node.used_actions_cost[target_op]:
                        already_used = True
                        break

            if already_used:
                retry_count += 1
                print(
                    f"Directive '{directive_name}' already used for these ops. Retry {retry_count}/{max_retries}"
                )
                # Append feedback message as new user message
                feedback_message = f"We have already tried the directive '{directive_name}' on these operators: {target_op_list}. Please pick another directive from the available options we listed in the previous message."
                messages.append({"role": "user", "content": feedback_message})
                continue

            # Mark action as used
            if optimize_goal == "acc":
                for target_op in target_op_list:
                    node.mark_action_used_acc(target_op, directive)
            else:
                for target_op in target_op_list:
                    node.mark_action_used_cost(target_op, directive)

            orig_default_model = node.parsed_yaml.get("default_model")
            rewrites = []

            try:
                new_ops_list, message_history = directive.instantiate(
                    operators=node.parsed_yaml["operations"],
                    target_ops=target_op_list,
                    agent_llm=self.model,
                    optimize_goal=optimize_goal,
                    global_default_model=orig_default_model,
                    message_history=messages,
                )
            except Exception as e:
                raise RuntimeError(f"Failed to instantiate directive: {str(e)}")

            if new_ops_list is None:
                raise RuntimeError(
                    "Failed to instantiate directive: no new ops list returned."
                )
            rewrites.append(new_ops_list)

            self.action_counts[directive] += 1
            children = []
            for new_ops in rewrites:
                child = self.instantiate_node(
                    node, new_ops, directive_name, target_op_list, optimize_goal
                )
                children.append(child)
            return children

        # If we've exhausted retries
        raise RuntimeError(
            f"Failed to find unused directive after {max_retries} retries"
        )

    def simulate(self, node: Node):
        """
        Simulate a node (plan). Execute the plan and add it to the pareto frontier.

        Args:
            node: Node to start simulation from

        Returns:
            The updated nodes by the change of the pareto frontier
        """

        try:
            node.execute_plan()
        except Exception as e:
            print(f"Failed to execute plan for node {node.get_id()}: {str(e)}")
            # Set cost to -1 to indicate failure (this is already done in Node.execute_plan)
            # Continue with adding to frontier so it can be tracked as a failed plan
            pass
            
        affected_nodes, is_frontier_updated = self.pareto_frontier.add_plan_f1(node)
        self.action_rewards = self.pareto_frontier.action_rewards
        return affected_nodes, is_frontier_updated

    def backpropagate(self, affected_nodes: Dict[Node, int], visit_node):
        """
        Backpropagate the simulation value change up the tree.
        """

        for node, val in affected_nodes.items():
            current = node
            while current is not None:
                # print("$$$$ ID: ", current.get_id(), "VAL: ",  val)
                current.update_value(val)
                current = current.parent

        current = visit_node
        while current is not None:
            current.update_visit()
            current = current.parent

    def should_continue(self) -> bool:
        """Check if MCTS should continue running."""
        if self.iteration_count >= self.max_iterations:
            return False

        # Early stopping: return False if last 10 iterations found no Pareto optimal plans
        if self.iterations_without_improvement >= 10:
            print(
                f"Early stopping: No Pareto optimal plans found in last {self.iterations_without_improvement} iterations"
            )
            return False

        # if self.max_time and self.start_time and time.time() - self.start_time >= self.max_time:
        #     return False

        return True

    def get_frontier_summary(self) -> List[Dict[str, Any]]:
        """Get summary of all plans in the Pareto frontier."""
        return self.pareto_frontier.get_all_plans_summary()

    def print_tree_visits_and_values(self, node=None, depth=0):
        """
        Recursively print every node's visits and value in the MCTS tree.
        Args:
            node: The node to start from (default: root)
            depth: Current depth for indentation
        """
        if node is None:
            node = self.root
        indent = "  " * depth
        print(
            f"{indent}Node ID: {node.get_id()}, Visits: {node.visits}, Value: {node.value}"
        )
        for child in node.children:
            self.print_tree_visits_and_values(child, depth + 1)

    def instantiate_node(
        self, node, new_ops_list, directive_name, target_op_list, optimize_goal
    ):
        """
        Instantiate a new child node by applying the directive to the given node and target operations.
        Args:
            node: The parent node
            directive: The directive object to apply
            directive_name: The name of the directive
            target_op_list: List of target operations
            optimize_goal: The optimization goal (e.g., 'acc' or 'cost')
        Returns:
            The newly created child node
        """

        new_parsed_yaml = deepcopy(node.parsed_yaml)
        new_parsed_yaml["operations"] = new_ops_list
        new_parsed_yaml["bypass_cache"] = True
        new_parsed_yaml = self.update_pipeline(
            new_parsed_yaml, new_ops_list, target_op_list
        )

        self.fix_models_azure(new_parsed_yaml)
        base_path = node.yaml_file_path.removesuffix(".yaml")
        new_yaml_path = f"{base_path}_{len(node.children)+1}_{optimize_goal}.yaml"
        new_parsed_yaml["pipeline"]["output"][
            "path"
        ] = f"{base_path}_{len(node.children)+1}.json"

        with open(new_yaml_path, "w") as file:
            yaml.dump(
                new_parsed_yaml,
                file,
                default_flow_style=False,
                allow_unicode=True,
                sort_keys=False,
            )

        print("NEW YAML FILE: ", new_yaml_path)

        # generate the child node
        child = Node(yaml_file_path=new_yaml_path, parent=node)
        action = self.directive_name_to_obj.get(directive_name)
        child.latest_action = action
        print("!!!", child.latest_action.name, child.id)
        if directive_name == "gleaning":
            chaining = self.directive_name_to_obj.get("chaining")
            assert chaining
            chunking = self.directive_name_to_obj.get("doc_chunking")
            assert chunking
            gleaning = self.directive_name_to_obj.get("gleaning")
            assert gleaning
            for op in target_op_list:
                child.mark_action_used_acc(op, chaining)
                child.mark_action_used_acc(op, chunking)
                child.mark_action_used_acc(op, gleaning)

        elif directive_name == "change model":
            change_model = self.directive_name_to_obj.get("change model")
            assert change_model
            for op in target_op_list:
                child.mark_action_used_acc(op, change_model)
                child.mark_action_used_cost(op, change_model)

        elif directive_name == "doc_chunking":
            doc_chunking = self.directive_name_to_obj.get("doc_chunking")
            assert doc_chunking
            for op in child.parsed_yaml["operations"]:
                op_name = op["name"]
                child.mark_action_used_acc(op_name, doc_chunking)

        elif directive_name == "deterministic_doc_compression":
            d_comp = self.directive_name_to_obj.get("deterministic_doc_compression")
            assert d_comp
            for op in child.parsed_yaml["operations"]:
                op_name = op["name"]
                child.mark_action_used_acc(op_name, d_comp)

        node.add_child(child)
        return child<|MERGE_RESOLUTION|>--- conflicted
+++ resolved
@@ -275,10 +275,6 @@
             availabel_actions_str += action_str
 
         print(availabel_actions_str)
-
-<<<<<<< HEAD
-        input_schema = self.dataset_stats
-=======
         action_stats = []
         for action in self.available_actions:  
             reward = self.action_rewards.get(action, 0)
@@ -300,7 +296,6 @@
             name: string (avg: 27.6 tokens)
         Total tokens: 546,693
         """
->>>>>>> e04da9a4
 
         user_message = f"""
         I have a set of operations used to process long documents, along with a list of possible rewrite directives aimed at improving the quality of the query result.
