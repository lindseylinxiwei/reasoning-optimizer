"""
The `MapOperation` and `ParallelMapOperation` classes are subclasses of `BaseOperation` that perform mapping operations on input data. They use LLM-based processing to transform input items into output items based on specified prompts and schemas, and can also perform key dropping operations.
"""

import asyncio
import base64
from concurrent.futures import ThreadPoolExecutor
<<<<<<< HEAD
from typing import Any, Dict, List, Optional, Tuple, Union
=======
from typing import Any
>>>>>>> 4cfd3717

import requests
from jinja2 import Template
from litellm.utils import ModelResponse
<<<<<<< HEAD
from pydantic import Field, field_validator
=======
from pydantic import Field, field_validator, model_validator
>>>>>>> 4cfd3717
from tqdm import tqdm

from docetl.base_schemas import Tool, ToolFunction
from docetl.operations.base import BaseOperation
from docetl.operations.utils import RichLoopBar, strict_render
from docetl.operations.utils.api import OutputMode


class MapOperation(BaseOperation):
    class schema(BaseOperation.schema):
        type: str = "map"
<<<<<<< HEAD
        output: Optional[Dict[str, Any]] = None
        prompt: Optional[str] = None
        model: Optional[str] = None
        optimize: Optional[bool] = None
        recursively_optimize: Optional[bool] = None
        sample_size: Optional[int] = None
        tools: Optional[List[Dict[str, Any]]] = (
            None  # FIXME: Why isn't this using the Tool data class so validation works automatically?
        )
        validation_rules: Optional[List[str]] = Field(None, alias="validate")
        num_retries_on_validate_failure: Optional[int] = None
        gleaning: Optional[Dict[str, Any]] = None
        drop_keys: Optional[List[str]] = None
        timeout: Optional[int] = None
        enable_observability: bool = False
        batch_size: Optional[int] = None
        clustering_method: Optional[str] = None
        batch_prompt: Optional[str] = None
        litellm_completion_kwargs: Dict[str, Any] = {}
        pdf_url_key: Optional[str] = None
        flush_partial_result: bool = False
        # Calibration parameters
        calibrate: bool = False
        num_calibration_docs: int = 10

        @field_validator("drop_keys")
        def validate_drop_keys(cls, v):
            if isinstance(v, str):
                return [v]
            return v

=======
        output: dict[str, Any] | None = None
        prompt: str | None = None
        model: str | None = None
        optimize: bool | None = None
        recursively_optimize: bool | None = None
        sample_size: int | None = None
        tools: list[dict[str, Any]] | None = (
            None  # FIXME: Why isn't this using the Tool data class so validation works automatically?
        )
        validation_rules: list[str] | None = Field(None, alias="validate")
        num_retries_on_validate_failure: int | None = None
        drop_keys: list[str] | None = None
        timeout: int | None = None
        enable_observability: bool = False
        batch_size: int | None = None
        clustering_method: str | None = None
        batch_prompt: str | None = None
        litellm_completion_kwargs: dict[str, Any] = {}
        pdf_url_key: str | None = None
        flush_partial_result: bool = False
        # Calibration parameters
        calibrate: bool = False
        num_calibration_docs: int = Field(10, gt=0)

        @field_validator("batch_prompt")
        def validate_batch_prompt(cls, v):
            if v is not None:
                try:
                    template = Template(v)
                    # Test render with a minimal inputs list to validate template
                    template.render(inputs=[{}])
                except Exception as e:
                    raise ValueError(
                        f"Invalid Jinja2 template in 'batch_prompt' or missing required 'inputs' variable: {str(e)}"
                    ) from e
            return v

        @field_validator("prompt")
        def validate_prompt(cls, v):
            if v is not None:
                try:
                    Template(v)
                except Exception as e:
                    raise ValueError(
                        f"Invalid Jinja2 template in 'prompt': {str(e)}"
                    ) from e
            return v

        @field_validator("tools")
        def validate_tools(cls, v):
            if v is not None:
                for tool in v:
                    try:
                        tool_obj = Tool(**tool)
                    except Exception:
                        raise TypeError("Tool must be a dictionary")

                    if not (tool_obj.code and tool_obj.function):
                        raise ValueError(
                            "Tool is missing required 'code' or 'function' key"
                        )

                    if not isinstance(tool_obj.function, ToolFunction):
                        raise TypeError("'function' in tool must be a dictionary")

                    for key in ["name", "description", "parameters"]:
                        if not getattr(tool_obj.function, key):
                            raise ValueError(
                                f"Tool is missing required '{key}' in 'function'"
                            )
            return v

        @model_validator(mode="after")
        def validate_prompt_and_output_requirements(self):
            # If drop_keys is not specified, both prompt and output must be present
            if not self.drop_keys:
                if not self.prompt or not self.output:
                    raise ValueError(
                        "If 'drop_keys' is not specified, both 'prompt' and 'output' must be present in the configuration"
                    )

                if self.output and not self.output.get("schema"):
                    raise ValueError("Missing 'schema' in 'output' configuration")

            return self

>>>>>>> 4cfd3717
    def __init__(
        self,
        *args,
        **kwargs,
    ):
        super().__init__(*args, **kwargs)
        self.max_batch_size: int = self.config.get(
            "max_batch_size", kwargs.get("max_batch_size", None)
        )
        self.clustering_method = "random"

<<<<<<< HEAD
    def _generate_calibration_context(self, input_data: List[Dict]) -> str:
=======
    def _generate_calibration_context(self, input_data: list[dict]) -> str:
>>>>>>> 4cfd3717
        """
        Generate calibration context by running the operation on a sample of documents
        and using an LLM to suggest prompt improvements for consistency.

        Returns:
            str: Additional context to add to the original prompt
        """
        import random

        # Set seed for reproducibility
        random.seed(42)

        # Sample documents for calibration
        num_calibration_docs = min(
            self.config.get("num_calibration_docs", 10), len(input_data)
        )
        if num_calibration_docs == len(input_data):
            calibration_sample = input_data
        else:
            calibration_sample = random.sample(input_data, num_calibration_docs)

        self.console.log(
            f"[bold blue]Running calibration on {num_calibration_docs} documents...[/bold blue]"
        )

        # Temporarily disable calibration to avoid infinite recursion
        original_calibrate = self.config.get("calibrate", False)
        self.config["calibrate"] = False

        try:
            # Run the map operation on the calibration sample
            calibration_results, _ = self.execute(calibration_sample)
<<<<<<< HEAD

            # Prepare the calibration analysis prompt
            calibration_prompt = f"""
The following prompt was applied to sample documents to generate these input-output pairs:

"{self.config["prompt"]}"

Sample inputs and their outputs:
"""

            for i, (input_doc, output_doc) in enumerate(
                zip(calibration_sample, calibration_results)
            ):
                calibration_prompt += f"\n--- Example {i+1} ---\n"
                calibration_prompt += f"Input: {input_doc}\n"
                calibration_prompt += f"Output: {output_doc}\n"

            calibration_prompt += """
Based on these examples, provide reference anchors that will be appended to the prompt to help maintain consistency when processing all documents.

DO NOT provide generic advice. Instead, use specific examples from above as calibration points.
Note that the outputs might be incorrect, because the user's prompt was not calibrated or rich in the first place.
You can ignore the outputs if they are incorrect, and focus on the diversity of the inputs.

Format as concrete reference points:
- "For reference, consider '[specific input text]' → [output] as a baseline for [category/level]"
- "Documents similar to '[specific input text]' should be classified as [output]"

Reference anchors:"""

            # Call LLM to get calibration suggestions
            messages = [{"role": "user", "content": calibration_prompt}]
            completion_kwargs = self.config.get("litellm_completion_kwargs", {})
            completion_kwargs["temperature"] = 0.0

            llm_result = self.runner.api.call_llm(
                self.config.get("model", self.default_model),
                "calibration",
                messages,
                {"calibration_context": "string"},
                timeout_seconds=self.config.get("timeout", 120),
                max_retries_per_timeout=self.config.get("max_retries_per_timeout", 2),
                bypass_cache=self.config.get("bypass_cache", self.bypass_cache),
                litellm_completion_kwargs=completion_kwargs,
                op_config=self.config,
            )

            # Parse the response
            if hasattr(llm_result, "response"):
                calibration_context = self.runner.api.parse_llm_response(
                    llm_result.response,
                    schema={"calibration_context": "string"},
                    manually_fix_errors=self.manually_fix_errors,
                )[0].get("calibration_context", "")
            else:
                calibration_context = ""

            return calibration_context

        finally:
            # Restore original calibration setting
            self.config["calibrate"] = original_calibrate

    def syntax_check(self) -> None:
        """
            Checks the configuration of the MapOperation for required keys and valid structure.

        Raises:
            ValueError: If required keys are missing or invalid in the configuration.
            TypeError: If configuration values have incorrect types.
        """
        config = self.schema(**self.config)

        if config.drop_keys:
            if any(not isinstance(key, str) for key in config.drop_keys):
                raise TypeError("All items in 'drop_keys' must be strings")
        elif not (config.prompt and config.output):
            raise ValueError(
                "If 'drop_keys' is not specified, both 'prompt' and 'output' must be present in the configuration"
            )

        # Validate calibration parameters
        if config.calibrate and not isinstance(config.calibrate, bool):
            raise TypeError("'calibrate' must be a boolean")

        if config.num_calibration_docs and not isinstance(
            config.num_calibration_docs, int
        ):
            raise TypeError("'num_calibration_docs' must be an integer")

        if config.num_calibration_docs and config.num_calibration_docs <= 0:
            raise ValueError("'num_calibration_docs' must be a positive integer")

        if config.batch_prompt:
            try:
                template = Template(config.batch_prompt)
                # Test render with a minimal inputs list to validate template
                template.render(inputs=[{}])
            except Exception as e:
                raise ValueError(
                    f"Invalid Jinja2 template in 'batch_prompt' or missing required 'inputs' variable: {str(e)}"
                ) from e

        if config.prompt or config.output:
            for key in ["prompt", "output"]:
                if not getattr(config, key):
                    raise ValueError(
                        f"Missing required key '{key}' in MapOperation configuration"
                    )

            if config.output and not config.output["schema"]:
                raise ValueError("Missing 'schema' in 'output' configuration")

            if config.prompt:
                try:
                    Template(config.prompt)
                except Exception as e:
                    raise ValueError(
                        f"Invalid Jinja2 template in 'prompt': {str(e)}"
                    ) from e

            if config.model and not isinstance(config.model, str):
                raise TypeError("'model' in configuration must be a string")

            if config.tools:
                for tool in config.tools:
                    try:
                        tool_obj = Tool(**tool)
                    except Exception:
                        raise TypeError("Tool must be a dictionary")

                    if not (tool_obj.code and tool_obj.function):
                        raise ValueError(
                            "Tool is missing required 'code' or 'function' key"
                        )

                    if not isinstance(tool_obj.function, ToolFunction):
                        raise TypeError("'function' in tool must be a dictionary")

                    for key in ["name", "description", "parameters"]:
                        if not getattr(tool_obj.function, key):
                            raise ValueError(
                                f"Tool is missing required '{key}' in 'function'"
                            )

            self.gleaning_check()
=======

            # Prepare the calibration analysis prompt
            calibration_prompt = f"""
The following prompt was applied to sample documents to generate these input-output pairs:

"{self.config["prompt"]}"

Sample inputs and their outputs:
"""

            for i, (input_doc, output_doc) in enumerate(
                zip(calibration_sample, calibration_results)
            ):
                calibration_prompt += f"\n--- Example {i+1} ---\n"
                calibration_prompt += f"Input: {input_doc}\n"
                calibration_prompt += f"Output: {output_doc}\n"

            calibration_prompt += """
Based on these examples, provide reference anchors that will be appended to the prompt to help maintain consistency when processing all documents.

DO NOT provide generic advice. Instead, use specific examples from above as calibration points.
Note that the outputs might be incorrect, because the user's prompt was not calibrated or rich in the first place.
You can ignore the outputs if they are incorrect, and focus on the diversity of the inputs.

Format as concrete reference points:
- "For reference, consider '[specific input text]' → [output] as a baseline for [category/level]"
- "Documents similar to '[specific input text]' should be classified as [output]"

Reference anchors:"""

            # Call LLM to get calibration suggestions
            messages = [{"role": "user", "content": calibration_prompt}]
            # Use a copy of the user-provided completion kwargs so we don't mutate the original
            # and avoid hard-coding temperature to a value that may not be supported by certain models.
            completion_kwargs = dict(self.config.get("litellm_completion_kwargs", {}))
            # If the user did not explicitly specify a temperature, let the model default handle it
            # to prevent incompatibility errors with providers that don't support 0.0.
            # If a temperature is already provided, respect the user's choice.

            llm_result = self.runner.api.call_llm(
                self.config.get("model", self.default_model),
                "calibration",
                messages,
                {"calibration_context": "string"},
                timeout_seconds=self.config.get("timeout", 120),
                max_retries_per_timeout=self.config.get("max_retries_per_timeout", 2),
                bypass_cache=self.config.get("bypass_cache", self.bypass_cache),
                litellm_completion_kwargs=completion_kwargs,
                op_config=self.config,
            )

            # Parse the response
            if hasattr(llm_result, "response"):
                calibration_context = self.runner.api.parse_llm_response(
                    llm_result.response,
                    schema={"calibration_context": "string"},
                    manually_fix_errors=self.manually_fix_errors,
                )[0].get("calibration_context", "")
            else:
                calibration_context = ""

            return calibration_context

        finally:
            # Restore original calibration setting
            self.config["calibrate"] = original_calibrate
>>>>>>> 4cfd3717

    def execute(self, input_data: list[dict]) -> tuple[list[dict], float]:
        """
        Executes the map operation on the provided input data.

        Args:
            input_data (list[dict]): The input data to process.

        Returns:
            tuple[list[dict], float]: A tuple containing the processed results and the total cost of the operation.

        This method performs the following steps:
        1. If calibration is enabled, runs calibration to improve prompt consistency
        2. If a prompt is specified, it processes each input item using the specified prompt and LLM model
        3. Applies gleaning if configured
        4. Validates the output
        5. If drop_keys is specified, it drops the specified keys from each document
        6. Aggregates results and calculates total cost

        The method uses parallel processing to improve performance.
        """
        # Check if there's no prompt and only drop_keys
        if "prompt" not in self.config and "drop_keys" in self.config:
            # If only drop_keys is specified, simply drop the keys and return
            dropped_results = []
            for item in input_data:
                new_item = {
                    k: v for k, v in item.items() if k not in self.config["drop_keys"]
                }
                dropped_results.append(new_item)
            return dropped_results, 0.0  # Return the modified data with no cost

        # Generate calibration context if enabled
        calibration_context = ""
        if self.config.get("calibrate", False) and "prompt" in self.config:
            calibration_context = self._generate_calibration_context(input_data)
            if calibration_context:
                # Store original prompt for potential restoration
                self._original_prompt = self.config["prompt"]
                # Augment the prompt with calibration context
                self.config["prompt"] = (
                    f"{self.config['prompt']}\n\n{calibration_context}"
                )
                self.console.log(
                    f"[bold green]New map ({self.config['name']}) prompt augmented with context on how to improve consistency:[/bold green] {self.config['prompt']}"
                )
            else:
                self.console.log(
                    f"[bold yellow]Extra context on how to improve consistency failed to generate for map ({self.config['name']}); continuing with prompt as is.[/bold yellow]"
                )
<<<<<<< HEAD

        if self.status:
            self.status.stop()

        def _process_map_item(
            item: Dict, initial_result: Optional[Dict] = None
        ) -> Tuple[Optional[List[Dict]], float]:
=======

        if self.status:
            self.status.stop()

        def _process_map_item(
            item: dict, initial_result: dict | None = None
        ) -> tuple[dict | None, float]:
>>>>>>> 4cfd3717

            prompt = strict_render(self.config["prompt"], {"input": item})
            messages = [{"role": "user", "content": prompt}]
            if self.config.get("pdf_url_key", None):
                # Append the pdf to the prompt
                try:
                    pdf_url = item[self.config["pdf_url_key"]]
                except KeyError:
                    raise ValueError(
                        f"PDF URL key '{self.config['pdf_url_key']}' not found in input data"
                    )

                # Download content
                if pdf_url.startswith("http"):
                    file_data = requests.get(pdf_url).content
                else:
                    with open(pdf_url, "rb") as f:
                        file_data = f.read()
                encoded_file = base64.b64encode(file_data).decode("utf-8")
                base64_url = f"data:application/pdf;base64,{encoded_file}"

                messages[0]["content"] = [
                    {"type": "image_url", "image_url": {"url": base64_url}},
                    {"type": "text", "text": prompt},
                ]

<<<<<<< HEAD
            def validation_fn(response: Union[Dict[str, Any], ModelResponse]):
=======
            def validation_fn(response: dict[str, Any] | ModelResponse):
>>>>>>> 4cfd3717
                structured_mode = (
                    self.config.get("output", {}).get("mode")
                    == OutputMode.STRUCTURED_OUTPUT.value
                )
                output = (
                    self.runner.api.parse_llm_response(
                        response,
                        schema=self.config["output"]["schema"],
                        tools=self.config.get("tools", None),
                        manually_fix_errors=self.manually_fix_errors,
                        use_structured_output=structured_mode,
                    )[0]
                    if isinstance(response, ModelResponse)
                    else response
                )
                # Check that the output has all the keys in the schema
                for key in self.config["output"]["schema"]:
                    if key not in output:
                        return output, False

                for key, value in item.items():
                    if key not in self.config["output"]["schema"]:
                        output[key] = value
                if self.runner.api.validate_output(self.config, output, self.console):
                    return output, True
                return output, False

            if self.runner.is_cancelled:
                raise asyncio.CancelledError("Operation was cancelled")
            llm_result = self.runner.api.call_llm(
                self.config.get("model", self.default_model),
                "map",
                messages,
                self.config["output"]["schema"],
                tools=self.config.get("tools", None),
                scratchpad=None,
                timeout_seconds=self.config.get("timeout", 120),
                max_retries_per_timeout=self.config.get("max_retries_per_timeout", 2),
                validation_config=(
                    {
                        "num_retries": self.num_retries_on_validate_failure,
                        "val_rule": self.config.get("validate", []),
                        "validation_fn": validation_fn,
                    }
                    if self.config.get("validate", None)
                    else None
                ),
                gleaning_config=self.config.get("gleaning", None),
                verbose=self.config.get("verbose", False),
                bypass_cache=self.config.get("bypass_cache", self.bypass_cache),
                initial_result=initial_result,
                litellm_completion_kwargs=self.config.get(
                    "litellm_completion_kwargs", {}
                ),
                op_config=self.config,
            )

            if llm_result.validated:
                # Parse the response
                if isinstance(llm_result.response, ModelResponse):
                    structured_mode = (
                        self.config.get("output", {}).get("mode")
                        == OutputMode.STRUCTURED_OUTPUT.value
                    )
                    outputs = self.runner.api.parse_llm_response(
                        llm_result.response,
                        schema=self.config["output"]["schema"],
                        tools=self.config.get("tools", None),
                        manually_fix_errors=self.manually_fix_errors,
                        use_structured_output=structured_mode,
                    )
                else:
                    outputs = [llm_result.response]

                # Augment the output with the original item
                outputs = [{**item, **output} for output in outputs]
<<<<<<< HEAD

=======
>>>>>>> 4cfd3717
                if self.config.get("enable_observability", False):
                    for output in outputs:
                        output[f"_observability_{self.config['name']}"] = {
                            "prompt": prompt
                        }
                return outputs, llm_result.total_cost

            return None, llm_result.total_cost

        # If there's a batch prompt, let's use that
<<<<<<< HEAD
        def _process_map_batch(items: List[Dict]) -> Tuple[List[Dict], float]:
=======
        def _process_map_batch(items: list[dict]) -> tuple[list[dict], float]:
>>>>>>> 4cfd3717
            total_cost = 0
            if len(items) > 1 and self.config.get("batch_prompt", None):
                # Raise error if pdf_url_key is set
                if self.config.get("pdf_url_key", None):
                    raise ValueError("Batch prompts do not support PDF URLs")

                batch_prompt = strict_render(
                    self.config["batch_prompt"], {"inputs": items}
                )

                # Issue the batch call
                llm_result = self.runner.api.call_llm_batch(
                    self.config.get("model", self.default_model),
                    "batch map",
                    [{"role": "user", "content": batch_prompt}],
                    self.config["output"]["schema"],
                    verbose=self.config.get("verbose", False),
                    timeout_seconds=self.config.get("timeout", 120),
                    max_retries_per_timeout=self.config.get(
                        "max_retries_per_timeout", 2
                    ),
                    bypass_cache=self.config.get("bypass_cache", self.bypass_cache),
                    litellm_completion_kwargs=self.config.get(
                        "litellm_completion_kwargs", {}
                    ),
                )
                total_cost += llm_result.total_cost

                # Parse the LLM response
                structured_mode = (
                    self.config.get("output", {}).get("mode")
                    == OutputMode.STRUCTURED_OUTPUT.value
                )
                parsed_output = self.runner.api.parse_llm_response(
                    llm_result.response,
                    self.config["output"]["schema"],
                    use_structured_output=structured_mode,
                )[0].get("results", [])
                items_and_outputs = [
                    (item, parsed_output[idx] if idx < len(parsed_output) else None)
                    for idx, item in enumerate(items)
                ]
            else:
                items_and_outputs = [(item, None) for item in items]

            # Run _process_map_item for each item
            all_results = []
            if len(items_and_outputs) > 1:
                with ThreadPoolExecutor(max_workers=self.max_batch_size) as executor:
                    futures = [
                        executor.submit(
                            _process_map_item,
                            items_and_outputs[i][0],
                            items_and_outputs[i][1],
                        )
                        for i in range(len(items_and_outputs))
                    ]
                    for i in range(len(futures)):
                        try:
                            results, item_cost = futures[i].result()
                            if results is not None:
                                all_results.extend(results)
                            total_cost += item_cost
                        except Exception as e:
                            if self.config.get("skip_on_error", False):
                                self.console.log(
                                    f"[bold red]Error in map operation {self.config['name']}, skipping item:[/bold red] {e}"
                                )
                                continue
                            else:
                                raise e
            else:
                try:
                    results, item_cost = _process_map_item(
                        items_and_outputs[0][0], items_and_outputs[0][1]
                    )
                    if results is not None:
                        all_results.extend(results)
                    total_cost += item_cost
                except Exception as e:
                    if self.config.get("skip_on_error", False):
                        self.console.log(
                            f"[bold red]Error in map operation {self.config['name']}, skipping item:[/bold red] {e}"
                        )
                    else:
                        raise e

            return all_results, total_cost

        with ThreadPoolExecutor(max_workers=self.max_batch_size) as executor:
            batch_size = self.max_batch_size if self.max_batch_size is not None else 1
            futures = []
            for i in range(0, len(input_data), batch_size):
                batch = input_data[i : i + batch_size]
                futures.append(executor.submit(_process_map_batch, batch))
            results = []
            total_cost = 0
            pbar = RichLoopBar(
                range(len(futures)),
                desc=f"Processing {self.config['name']} (map) on all documents",
                console=self.console,
            )
            for batch_index in pbar:
                result_list, item_cost = futures[batch_index].result()
                if result_list:
                    if "drop_keys" in self.config:
                        result_list = [
                            {
                                k: v
                                for k, v in result.items()
                                if k not in self.config["drop_keys"]
                            }
                            for result in result_list
                        ]
                    results.extend(result_list)
                    # --- BEGIN: Flush partial checkpoint ---
                    if self.config.get("flush_partial_results", False):
                        op_name = self.config["name"]
                        self.runner._flush_partial_results(
                            op_name, batch_index, result_list
                        )
                    # --- END: Flush partial checkpoint ---
                total_cost += item_cost

        if self.status:
            self.status.start()

        return results, total_cost


class ParallelMapOperation(BaseOperation):
    class schema(BaseOperation.schema):
        type: str = "parallel_map"
<<<<<<< HEAD
        prompts: List[Dict[str, Any]]
        output: Dict[str, Any]
        enable_observability: bool = False
        pdf_url_key: Optional[str] = None

    def __init__(
        self,
        *args,
        **kwargs,
    ):
        super().__init__(*args, **kwargs)

    def syntax_check(self) -> None:
        """
        Checks the configuration of the ParallelMapOperation for required keys and valid structure.

        Raises:
            ValueError: If required keys are missing or if the configuration structure is invalid.
            TypeError: If the configuration values have incorrect types.
        """
        if "drop_keys" in self.config:
            if not isinstance(self.config["drop_keys"], list):
                raise TypeError(
                    "'drop_keys' in configuration must be a list of strings"
                )
            for key in self.config["drop_keys"]:
                if not isinstance(key, str):
                    raise TypeError("All items in 'drop_keys' must be strings")
        elif "prompts" not in self.config:
            raise ValueError(
                "If 'drop_keys' is not specified, 'prompts' must be present in the configuration"
            )

        if "prompts" in self.config:
            if not isinstance(self.config["prompts"], list):
                raise ValueError(
                    "ParallelMapOperation requires a 'prompts' list in the configuration"
                )

            if not self.config["prompts"]:
                raise ValueError("The 'prompts' list cannot be empty")

            for i, prompt_config in enumerate(self.config["prompts"]):
                if not isinstance(prompt_config, dict):
                    raise TypeError(f"Prompt configuration {i} must be a dictionary")

                required_keys = ["prompt", "output_keys"]
                for key in required_keys:
                    if key not in prompt_config:
                        raise ValueError(
                            f"Missing required key '{key}' in prompt configuration {i}"
                        )
                if not isinstance(prompt_config["prompt"], str):
                    raise TypeError(
                        f"'prompt' in prompt configuration {i} must be a string"
                    )

                if not isinstance(prompt_config["output_keys"], list):
                    raise TypeError(
                        f"'output_keys' in prompt configuration {i} must be a list"
                    )

                if not prompt_config["output_keys"]:
                    raise ValueError(
                        f"'output_keys' list in prompt configuration {i} cannot be empty"
                    )

                # Check if the prompt is a valid Jinja2 template
                try:
                    Template(prompt_config["prompt"])
                except Exception as e:
                    raise ValueError(
                        f"Invalid Jinja2 template in prompt configuration {i}: {str(e)}"
                    ) from e

                # Check if the model is specified (optional)
                if "model" in prompt_config and not isinstance(
                    prompt_config["model"], str
                ):
                    raise TypeError(
                        f"'model' in prompt configuration {i} must be a string"
                    )

            # Check if all output schema keys are covered by the prompts
            output_schema = self.config["output"]["schema"]
            output_keys_covered = set()
            for prompt_config in self.config["prompts"]:
                output_keys_covered.update(prompt_config["output_keys"])

            missing_keys = set(output_schema.keys()) - output_keys_covered
            if missing_keys:
                raise ValueError(
                    f"The following output schema keys are not covered by any prompt: {missing_keys}"
                )

    def execute(self, input_data: List[Dict]) -> Tuple[List[Dict], float]:
=======
        prompts: list[dict[str, Any]] | None = None
        output: dict[str, Any] | None = None
        drop_keys: list[str] | None = None
        enable_observability: bool = False
        pdf_url_key: str | None = None

        @field_validator("prompts")
        def validate_prompts(cls, v):
            if v is not None:
                if not v:
                    raise ValueError("The 'prompts' list cannot be empty")

                for i, prompt_config in enumerate(v):
                    # Validate required keys exist
                    if "prompt" not in prompt_config:
                        raise ValueError(
                            f"Missing required key 'prompt' in prompt configuration {i}"
                        )
                    if "output_keys" not in prompt_config:
                        raise ValueError(
                            f"Missing required key 'output_keys' in prompt configuration {i}"
                        )

                    # Validate output_keys is not empty
                    if not prompt_config["output_keys"]:
                        raise ValueError(
                            f"'output_keys' list in prompt configuration {i} cannot be empty"
                        )

                    # Check if the prompt is a valid Jinja2 template
                    try:
                        Template(prompt_config["prompt"])
                    except Exception as e:
                        raise ValueError(
                            f"Invalid Jinja2 template in prompt configuration {i}: {str(e)}"
                        ) from e
            return v

        @model_validator(mode="after")
        def validate_prompt_requirements(self):
            # If drop_keys is not specified, prompts must be present
            if not self.drop_keys and not self.prompts:
                raise ValueError(
                    "If 'drop_keys' is not specified, 'prompts' must be present in the configuration"
                )

            # Check if all output schema keys are covered by the prompts
            if self.prompts and self.output and "schema" in self.output:
                output_schema = self.output["schema"]
                output_keys_covered = set()
                for prompt_config in self.prompts:
                    output_keys_covered.update(prompt_config["output_keys"])

                missing_keys = set(output_schema.keys()) - output_keys_covered
                if missing_keys:
                    raise ValueError(
                        f"The following output schema keys are not covered by any prompt: {missing_keys}"
                    )

            return self

    def __init__(
        self,
        *args,
        **kwargs,
    ):
        super().__init__(*args, **kwargs)

    def execute(self, input_data: list[dict]) -> tuple[list[dict], float]:
>>>>>>> 4cfd3717
        """
        Executes the parallel map operation on the provided input data.

        Args:
            input_data (list[dict]): The input data to process.

        Returns:
            tuple[list[dict], float]: A tuple containing the processed results and the total cost of the operation.

        This method performs the following steps:
        1. If prompts are specified, it processes each input item using multiple prompts in parallel
        2. Aggregates results from different prompts for each input item
        3. Validates the combined output for each item
        4. If drop_keys is specified, it drops the specified keys from each document
        5. Calculates total cost of the operation
        """
        results = {}
        total_cost = 0
        output_schema = self.config.get("output", {}).get("schema", {})

        # Check if there's no prompt and only drop_keys
        if "prompts" not in self.config and "drop_keys" in self.config:
            # If only drop_keys is specified, simply drop the keys and return
            dropped_results = []
            for item in input_data:
                new_item = {
                    k: v for k, v in item.items() if k not in self.config["drop_keys"]
                }
                dropped_results.append(new_item)
            return dropped_results, 0.0  # Return the modified data with no cost

        if self.status:
            self.status.stop()

        def process_prompt(item, prompt_config):
            prompt = strict_render(prompt_config["prompt"], {"input": item})
            messages = [{"role": "user", "content": prompt}]
            if self.config.get("pdf_url_key", None):
                try:
                    pdf_url = item[self.config["pdf_url_key"]]
                except KeyError:
                    raise ValueError(
                        f"PDF URL key '{self.config['pdf_url_key']}' not found in input data"
                    )
                # Download content
                if pdf_url.startswith("http"):
                    file_data = requests.get(pdf_url).content
                else:
                    with open(pdf_url, "rb") as f:
                        file_data = f.read()
                encoded_file = base64.b64encode(file_data).decode("utf-8")
                base64_url = f"data:application/pdf;base64,{encoded_file}"

                messages[0]["content"] = [
                    {"type": "image_url", "image_url": {"url": base64_url}},
                    {"type": "text", "text": prompt},
                ]

            local_output_schema = {
                key: output_schema.get(key, "string")
                for key in prompt_config["output_keys"]
            }
            model = prompt_config.get("model", self.default_model)
            if not model:
                model = self.default_model

            # Start of Selection
            # If there are tools, we need to pass in the tools
            response = self.runner.api.call_llm(
                model,
                "parallel_map",
                messages,
                local_output_schema,
                tools=prompt_config.get("tools", None),
                timeout_seconds=self.config.get("timeout", 120),
                max_retries_per_timeout=self.config.get("max_retries_per_timeout", 2),
                gleaning_config=prompt_config.get("gleaning", None),
                bypass_cache=self.config.get("bypass_cache", self.bypass_cache),
                litellm_completion_kwargs=self.config.get(
                    "litellm_completion_kwargs", {}
                ),
                op_config=self.config,
            )
            structured_mode = (
                self.config.get("output", {}).get("mode")
                == OutputMode.STRUCTURED_OUTPUT.value
            )
            output = self.runner.api.parse_llm_response(
                response.response,
                schema=local_output_schema,
                tools=prompt_config.get("tools", None),
                manually_fix_errors=self.manually_fix_errors,
                use_structured_output=structured_mode,
            )[0]
            return output, prompt, response.total_cost

        with ThreadPoolExecutor(max_workers=self.max_threads) as executor:
            if "prompts" in self.config:
                # Create all futures at once
                all_futures = [
                    executor.submit(process_prompt, item, prompt_config)
                    for item in input_data
                    for prompt_config in self.config["prompts"]
                ]

                # Process results in order
                for i in tqdm(
                    range(len(all_futures)),
                    desc="Processing parallel map items",
                ):
                    future = all_futures[i]
                    output, prompt, cost = future.result()
                    total_cost += cost

                    # Determine which item this future corresponds to
                    item_index = i // len(self.config["prompts"])
                    prompt_index = i % len(self.config["prompts"])

                    # Initialize or update the item_result
                    if prompt_index == 0:
                        item_result = input_data[item_index].copy()
                        results[item_index] = item_result

                    # Fetch the item_result
                    item_result = results[item_index]

                    if self.config.get("enable_observability", False):
                        if f"_observability_{self.config['name']}" not in item_result:
                            item_result[f"_observability_{self.config['name']}"] = {}
                        item_result[f"_observability_{self.config['name']}"].update(
                            {f"prompt_{prompt_index}": prompt}
                        )

                    # Update the item_result with the output
                    item_result.update(output)

            else:
                results = {i: item.copy() for i, item in enumerate(input_data)}

        # Apply drop_keys if specified
        if "drop_keys" in self.config:
            drop_keys = self.config["drop_keys"]
            for item in results.values():
                for key in drop_keys:
                    item.pop(key, None)

        if self.status:
            self.status.start()

        # Return the results in order
        return [results[i] for i in range(len(input_data)) if i in results], total_cost<|MERGE_RESOLUTION|>--- conflicted
+++ resolved
@@ -5,20 +5,12 @@
 import asyncio
 import base64
 from concurrent.futures import ThreadPoolExecutor
-<<<<<<< HEAD
-from typing import Any, Dict, List, Optional, Tuple, Union
-=======
 from typing import Any
->>>>>>> 4cfd3717
 
 import requests
 from jinja2 import Template
 from litellm.utils import ModelResponse
-<<<<<<< HEAD
-from pydantic import Field, field_validator
-=======
 from pydantic import Field, field_validator, model_validator
->>>>>>> 4cfd3717
 from tqdm import tqdm
 
 from docetl.base_schemas import Tool, ToolFunction
@@ -30,39 +22,6 @@
 class MapOperation(BaseOperation):
     class schema(BaseOperation.schema):
         type: str = "map"
-<<<<<<< HEAD
-        output: Optional[Dict[str, Any]] = None
-        prompt: Optional[str] = None
-        model: Optional[str] = None
-        optimize: Optional[bool] = None
-        recursively_optimize: Optional[bool] = None
-        sample_size: Optional[int] = None
-        tools: Optional[List[Dict[str, Any]]] = (
-            None  # FIXME: Why isn't this using the Tool data class so validation works automatically?
-        )
-        validation_rules: Optional[List[str]] = Field(None, alias="validate")
-        num_retries_on_validate_failure: Optional[int] = None
-        gleaning: Optional[Dict[str, Any]] = None
-        drop_keys: Optional[List[str]] = None
-        timeout: Optional[int] = None
-        enable_observability: bool = False
-        batch_size: Optional[int] = None
-        clustering_method: Optional[str] = None
-        batch_prompt: Optional[str] = None
-        litellm_completion_kwargs: Dict[str, Any] = {}
-        pdf_url_key: Optional[str] = None
-        flush_partial_result: bool = False
-        # Calibration parameters
-        calibrate: bool = False
-        num_calibration_docs: int = 10
-
-        @field_validator("drop_keys")
-        def validate_drop_keys(cls, v):
-            if isinstance(v, str):
-                return [v]
-            return v
-
-=======
         output: dict[str, Any] | None = None
         prompt: str | None = None
         model: str | None = None
@@ -149,7 +108,6 @@
 
             return self
 
->>>>>>> 4cfd3717
     def __init__(
         self,
         *args,
@@ -161,11 +119,7 @@
         )
         self.clustering_method = "random"
 
-<<<<<<< HEAD
-    def _generate_calibration_context(self, input_data: List[Dict]) -> str:
-=======
     def _generate_calibration_context(self, input_data: list[dict]) -> str:
->>>>>>> 4cfd3717
         """
         Generate calibration context by running the operation on a sample of documents
         and using an LLM to suggest prompt improvements for consistency.
@@ -198,7 +152,6 @@
         try:
             # Run the map operation on the calibration sample
             calibration_results, _ = self.execute(calibration_sample)
-<<<<<<< HEAD
 
             # Prepare the calibration analysis prompt
             calibration_prompt = f"""
@@ -231,8 +184,12 @@
 
             # Call LLM to get calibration suggestions
             messages = [{"role": "user", "content": calibration_prompt}]
-            completion_kwargs = self.config.get("litellm_completion_kwargs", {})
-            completion_kwargs["temperature"] = 0.0
+            # Use a copy of the user-provided completion kwargs so we don't mutate the original
+            # and avoid hard-coding temperature to a value that may not be supported by certain models.
+            completion_kwargs = dict(self.config.get("litellm_completion_kwargs", {}))
+            # If the user did not explicitly specify a temperature, let the model default handle it
+            # to prevent incompatibility errors with providers that don't support 0.0.
+            # If a temperature is already provided, respect the user's choice.
 
             llm_result = self.runner.api.call_llm(
                 self.config.get("model", self.default_model),
@@ -261,158 +218,6 @@
         finally:
             # Restore original calibration setting
             self.config["calibrate"] = original_calibrate
-
-    def syntax_check(self) -> None:
-        """
-            Checks the configuration of the MapOperation for required keys and valid structure.
-
-        Raises:
-            ValueError: If required keys are missing or invalid in the configuration.
-            TypeError: If configuration values have incorrect types.
-        """
-        config = self.schema(**self.config)
-
-        if config.drop_keys:
-            if any(not isinstance(key, str) for key in config.drop_keys):
-                raise TypeError("All items in 'drop_keys' must be strings")
-        elif not (config.prompt and config.output):
-            raise ValueError(
-                "If 'drop_keys' is not specified, both 'prompt' and 'output' must be present in the configuration"
-            )
-
-        # Validate calibration parameters
-        if config.calibrate and not isinstance(config.calibrate, bool):
-            raise TypeError("'calibrate' must be a boolean")
-
-        if config.num_calibration_docs and not isinstance(
-            config.num_calibration_docs, int
-        ):
-            raise TypeError("'num_calibration_docs' must be an integer")
-
-        if config.num_calibration_docs and config.num_calibration_docs <= 0:
-            raise ValueError("'num_calibration_docs' must be a positive integer")
-
-        if config.batch_prompt:
-            try:
-                template = Template(config.batch_prompt)
-                # Test render with a minimal inputs list to validate template
-                template.render(inputs=[{}])
-            except Exception as e:
-                raise ValueError(
-                    f"Invalid Jinja2 template in 'batch_prompt' or missing required 'inputs' variable: {str(e)}"
-                ) from e
-
-        if config.prompt or config.output:
-            for key in ["prompt", "output"]:
-                if not getattr(config, key):
-                    raise ValueError(
-                        f"Missing required key '{key}' in MapOperation configuration"
-                    )
-
-            if config.output and not config.output["schema"]:
-                raise ValueError("Missing 'schema' in 'output' configuration")
-
-            if config.prompt:
-                try:
-                    Template(config.prompt)
-                except Exception as e:
-                    raise ValueError(
-                        f"Invalid Jinja2 template in 'prompt': {str(e)}"
-                    ) from e
-
-            if config.model and not isinstance(config.model, str):
-                raise TypeError("'model' in configuration must be a string")
-
-            if config.tools:
-                for tool in config.tools:
-                    try:
-                        tool_obj = Tool(**tool)
-                    except Exception:
-                        raise TypeError("Tool must be a dictionary")
-
-                    if not (tool_obj.code and tool_obj.function):
-                        raise ValueError(
-                            "Tool is missing required 'code' or 'function' key"
-                        )
-
-                    if not isinstance(tool_obj.function, ToolFunction):
-                        raise TypeError("'function' in tool must be a dictionary")
-
-                    for key in ["name", "description", "parameters"]:
-                        if not getattr(tool_obj.function, key):
-                            raise ValueError(
-                                f"Tool is missing required '{key}' in 'function'"
-                            )
-
-            self.gleaning_check()
-=======
-
-            # Prepare the calibration analysis prompt
-            calibration_prompt = f"""
-The following prompt was applied to sample documents to generate these input-output pairs:
-
-"{self.config["prompt"]}"
-
-Sample inputs and their outputs:
-"""
-
-            for i, (input_doc, output_doc) in enumerate(
-                zip(calibration_sample, calibration_results)
-            ):
-                calibration_prompt += f"\n--- Example {i+1} ---\n"
-                calibration_prompt += f"Input: {input_doc}\n"
-                calibration_prompt += f"Output: {output_doc}\n"
-
-            calibration_prompt += """
-Based on these examples, provide reference anchors that will be appended to the prompt to help maintain consistency when processing all documents.
-
-DO NOT provide generic advice. Instead, use specific examples from above as calibration points.
-Note that the outputs might be incorrect, because the user's prompt was not calibrated or rich in the first place.
-You can ignore the outputs if they are incorrect, and focus on the diversity of the inputs.
-
-Format as concrete reference points:
-- "For reference, consider '[specific input text]' → [output] as a baseline for [category/level]"
-- "Documents similar to '[specific input text]' should be classified as [output]"
-
-Reference anchors:"""
-
-            # Call LLM to get calibration suggestions
-            messages = [{"role": "user", "content": calibration_prompt}]
-            # Use a copy of the user-provided completion kwargs so we don't mutate the original
-            # and avoid hard-coding temperature to a value that may not be supported by certain models.
-            completion_kwargs = dict(self.config.get("litellm_completion_kwargs", {}))
-            # If the user did not explicitly specify a temperature, let the model default handle it
-            # to prevent incompatibility errors with providers that don't support 0.0.
-            # If a temperature is already provided, respect the user's choice.
-
-            llm_result = self.runner.api.call_llm(
-                self.config.get("model", self.default_model),
-                "calibration",
-                messages,
-                {"calibration_context": "string"},
-                timeout_seconds=self.config.get("timeout", 120),
-                max_retries_per_timeout=self.config.get("max_retries_per_timeout", 2),
-                bypass_cache=self.config.get("bypass_cache", self.bypass_cache),
-                litellm_completion_kwargs=completion_kwargs,
-                op_config=self.config,
-            )
-
-            # Parse the response
-            if hasattr(llm_result, "response"):
-                calibration_context = self.runner.api.parse_llm_response(
-                    llm_result.response,
-                    schema={"calibration_context": "string"},
-                    manually_fix_errors=self.manually_fix_errors,
-                )[0].get("calibration_context", "")
-            else:
-                calibration_context = ""
-
-            return calibration_context
-
-        finally:
-            # Restore original calibration setting
-            self.config["calibrate"] = original_calibrate
->>>>>>> 4cfd3717
 
     def execute(self, input_data: list[dict]) -> tuple[list[dict], float]:
         """
@@ -463,15 +268,6 @@
                 self.console.log(
                     f"[bold yellow]Extra context on how to improve consistency failed to generate for map ({self.config['name']}); continuing with prompt as is.[/bold yellow]"
                 )
-<<<<<<< HEAD
-
-        if self.status:
-            self.status.stop()
-
-        def _process_map_item(
-            item: Dict, initial_result: Optional[Dict] = None
-        ) -> Tuple[Optional[List[Dict]], float]:
-=======
 
         if self.status:
             self.status.stop()
@@ -479,7 +275,6 @@
         def _process_map_item(
             item: dict, initial_result: dict | None = None
         ) -> tuple[dict | None, float]:
->>>>>>> 4cfd3717
 
             prompt = strict_render(self.config["prompt"], {"input": item})
             messages = [{"role": "user", "content": prompt}]
@@ -506,11 +301,7 @@
                     {"type": "text", "text": prompt},
                 ]
 
-<<<<<<< HEAD
-            def validation_fn(response: Union[Dict[str, Any], ModelResponse]):
-=======
             def validation_fn(response: dict[str, Any] | ModelResponse):
->>>>>>> 4cfd3717
                 structured_mode = (
                     self.config.get("output", {}).get("mode")
                     == OutputMode.STRUCTURED_OUTPUT.value
@@ -587,10 +378,6 @@
 
                 # Augment the output with the original item
                 outputs = [{**item, **output} for output in outputs]
-<<<<<<< HEAD
-
-=======
->>>>>>> 4cfd3717
                 if self.config.get("enable_observability", False):
                     for output in outputs:
                         output[f"_observability_{self.config['name']}"] = {
@@ -601,11 +388,7 @@
             return None, llm_result.total_cost
 
         # If there's a batch prompt, let's use that
-<<<<<<< HEAD
-        def _process_map_batch(items: List[Dict]) -> Tuple[List[Dict], float]:
-=======
         def _process_map_batch(items: list[dict]) -> tuple[list[dict], float]:
->>>>>>> 4cfd3717
             total_cost = 0
             if len(items) > 1 and self.config.get("batch_prompt", None):
                 # Raise error if pdf_url_key is set
@@ -739,104 +522,6 @@
 class ParallelMapOperation(BaseOperation):
     class schema(BaseOperation.schema):
         type: str = "parallel_map"
-<<<<<<< HEAD
-        prompts: List[Dict[str, Any]]
-        output: Dict[str, Any]
-        enable_observability: bool = False
-        pdf_url_key: Optional[str] = None
-
-    def __init__(
-        self,
-        *args,
-        **kwargs,
-    ):
-        super().__init__(*args, **kwargs)
-
-    def syntax_check(self) -> None:
-        """
-        Checks the configuration of the ParallelMapOperation for required keys and valid structure.
-
-        Raises:
-            ValueError: If required keys are missing or if the configuration structure is invalid.
-            TypeError: If the configuration values have incorrect types.
-        """
-        if "drop_keys" in self.config:
-            if not isinstance(self.config["drop_keys"], list):
-                raise TypeError(
-                    "'drop_keys' in configuration must be a list of strings"
-                )
-            for key in self.config["drop_keys"]:
-                if not isinstance(key, str):
-                    raise TypeError("All items in 'drop_keys' must be strings")
-        elif "prompts" not in self.config:
-            raise ValueError(
-                "If 'drop_keys' is not specified, 'prompts' must be present in the configuration"
-            )
-
-        if "prompts" in self.config:
-            if not isinstance(self.config["prompts"], list):
-                raise ValueError(
-                    "ParallelMapOperation requires a 'prompts' list in the configuration"
-                )
-
-            if not self.config["prompts"]:
-                raise ValueError("The 'prompts' list cannot be empty")
-
-            for i, prompt_config in enumerate(self.config["prompts"]):
-                if not isinstance(prompt_config, dict):
-                    raise TypeError(f"Prompt configuration {i} must be a dictionary")
-
-                required_keys = ["prompt", "output_keys"]
-                for key in required_keys:
-                    if key not in prompt_config:
-                        raise ValueError(
-                            f"Missing required key '{key}' in prompt configuration {i}"
-                        )
-                if not isinstance(prompt_config["prompt"], str):
-                    raise TypeError(
-                        f"'prompt' in prompt configuration {i} must be a string"
-                    )
-
-                if not isinstance(prompt_config["output_keys"], list):
-                    raise TypeError(
-                        f"'output_keys' in prompt configuration {i} must be a list"
-                    )
-
-                if not prompt_config["output_keys"]:
-                    raise ValueError(
-                        f"'output_keys' list in prompt configuration {i} cannot be empty"
-                    )
-
-                # Check if the prompt is a valid Jinja2 template
-                try:
-                    Template(prompt_config["prompt"])
-                except Exception as e:
-                    raise ValueError(
-                        f"Invalid Jinja2 template in prompt configuration {i}: {str(e)}"
-                    ) from e
-
-                # Check if the model is specified (optional)
-                if "model" in prompt_config and not isinstance(
-                    prompt_config["model"], str
-                ):
-                    raise TypeError(
-                        f"'model' in prompt configuration {i} must be a string"
-                    )
-
-            # Check if all output schema keys are covered by the prompts
-            output_schema = self.config["output"]["schema"]
-            output_keys_covered = set()
-            for prompt_config in self.config["prompts"]:
-                output_keys_covered.update(prompt_config["output_keys"])
-
-            missing_keys = set(output_schema.keys()) - output_keys_covered
-            if missing_keys:
-                raise ValueError(
-                    f"The following output schema keys are not covered by any prompt: {missing_keys}"
-                )
-
-    def execute(self, input_data: List[Dict]) -> Tuple[List[Dict], float]:
-=======
         prompts: list[dict[str, Any]] | None = None
         output: dict[str, Any] | None = None
         drop_keys: list[str] | None = None
@@ -906,7 +591,6 @@
         super().__init__(*args, **kwargs)
 
     def execute(self, input_data: list[dict]) -> tuple[list[dict], float]:
->>>>>>> 4cfd3717
         """
         Executes the parallel map operation on the provided input data.
 
