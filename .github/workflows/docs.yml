--- conflicted
+++ resolved
@@ -18,22 +18,11 @@
         - uses: actions/setup-python@v5
           with:
             python-version: 3.x
-<<<<<<< HEAD
-        - name: Install dependencies
-          run: |
-            pip install mkdocs==1.6.1 \
-                        mkdocs-material==9.5.34 \
-                        mkdocstrings==0.26.1 \
-                        mkdocstrings-python==1.11.1 \
-                        mkdocs-glightbox==0.4.0 \
-                        pytkdocs==0.16.2
-=======
         - name: Install uv and sync docs deps
           run: |
             curl -LsSf https://astral.sh/uv/install.sh | sh
             echo "$HOME/.local/bin" >> $GITHUB_PATH
             uv sync --group dev
->>>>>>> 4cfd3717
         - name: Copy environment file
           run: cp .env.sample .env
         - run: echo "cache_id=$(date --utc '+%V')" >> $GITHUB_ENV
@@ -43,10 +32,5 @@
             path: .cache
             restore-keys: |
               mkdocs-material-
-<<<<<<< HEAD
-        - run: mkdocs build
-        - run: mkdocs gh-deploy --force
-=======
         - run: uv run mkdocs build
-        - run: uv run mkdocs gh-deploy --force
->>>>>>> 4cfd3717
+        - run: uv run mkdocs gh-deploy --force